--- conflicted
+++ resolved
@@ -10,12 +10,7 @@
     def __init__(self, filename="devika_agent.log"):
         config = Config()
         logs_dir = config.get_logs_dir()
-<<<<<<< HEAD
-        self.logger = LogInit(pathName=logs_dir + "/devika_agent.log", console=True, colors=True)
-        self.mode = "on"
-=======
         self.logger = LogInit(pathName=logs_dir + "/" + filename, console=True, colors=True)
->>>>>>> b72bd7fb
 
     def read_log_file(self) -> str:
         with open(self.logger.pathName, "r") as file:
@@ -69,15 +64,12 @@
 
             # Log exit point, including response summary if possible
             try:
-<<<<<<< HEAD
-                if isinstance(response, Response) and response.direct_passthrough:
-                    logger.debug(f"{request.path} {request.method} - Response: File response")
-                else:
-=======
                 if log_enabled:
->>>>>>> b72bd7fb
-                    response_summary = response.get_data(as_text=True)
-                    logger.debug(f"{request.path} {request.method} - Response: {response_summary}")
+                    if isinstance(response, Response) and response.direct_passthrough:
+                        logger.debug(f"{request.path} {request.method} - Response: File response")
+                    else:
+                        response_summary = response.get_data(as_text=True)
+                        logger.debug(f"{request.path} {request.method} - Response: {response_summary}")
             except Exception as e:
                 logger.exception(f"{request.path} {request.method} - {e})")
 
