<<<<<<< HEAD
import ollama
from src.logger import Logger

log = Logger()
=======
import httpx
from ollama import Client
from src.config import Config

from src.logger import Logger

logger = Logger()

client = Client(host=Config().get_ollama_api_endpoint())
>>>>>>> b72bd7fb


class Ollama:
    def __init__(self):
        try:
<<<<<<< HEAD
            self.client = ollama.Client()
            log.info("Ollama available")
        except:
            self.client = None
            log.warning("Ollama not available")
            log.warning("run ollama server to use ollama models otherwise use other models")

    def list_models(self) -> list[dict]:
        models = self.client.list()["models"]
        return models

    def inference(self, model_id: str, prompt: str) -> str:
        response = self.client.generate(
            model=model_id,
            prompt=prompt.strip()
        )
        return response['response']
=======
            return client.list()["models"]
        except httpx.ConnectError:
            logger.warning("Ollama server not running, please start the server to use models from Ollama.")
        except Exception as e:
            logger.error(f"Failed to list Ollama models: {e}")
        return []

    def inference(self, model_id: str, prompt: str) -> str:
        try:
            response = ollama.generate(model=model_id, prompt=prompt.strip())
            return response['response']
        except Exception as e:
            logger.error(f"Error during model inference: {e}")
        return ""
>>>>>>> b72bd7fb
<|MERGE_RESOLUTION|>--- conflicted
+++ resolved
@@ -1,26 +1,14 @@
-<<<<<<< HEAD
 import ollama
 from src.logger import Logger
+from src.config import Config
 
 log = Logger()
-=======
-import httpx
-from ollama import Client
-from src.config import Config
-
-from src.logger import Logger
-
-logger = Logger()
-
-client = Client(host=Config().get_ollama_api_endpoint())
->>>>>>> b72bd7fb
 
 
 class Ollama:
     def __init__(self):
         try:
-<<<<<<< HEAD
-            self.client = ollama.Client()
+            self.client = ollama.Client(host=Config().get_ollama_api_endpoint())
             log.info("Ollama available")
         except:
             self.client = None
@@ -36,20 +24,4 @@
             model=model_id,
             prompt=prompt.strip()
         )
-        return response['response']
-=======
-            return client.list()["models"]
-        except httpx.ConnectError:
-            logger.warning("Ollama server not running, please start the server to use models from Ollama.")
-        except Exception as e:
-            logger.error(f"Failed to list Ollama models: {e}")
-        return []
-
-    def inference(self, model_id: str, prompt: str) -> str:
-        try:
-            response = ollama.generate(model=model_id, prompt=prompt.strip())
-            return response['response']
-        except Exception as e:
-            logger.error(f"Error during model inference: {e}")
-        return ""
->>>>>>> b72bd7fb
+        return response['response']