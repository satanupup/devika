from .planner import Planner
from .researcher import Researcher
from .formatter import Formatter
from .coder import Coder
from .action import Action
from .internal_monologue import InternalMonologue
from .answer import Answer
from .runner import Runner
from .feature import Feature
from .patcher import Patcher
from .reporter import Reporter
from .decision import Decision

from src.project import ProjectManager
from src.state import AgentState
from src.socket_instance import emit_agent
from src.logger import Logger

from src.bert.sentence import SentenceBert
from src.memory import KnowledgeBase
from src.browser.search import BingSearch, GoogleSearch
from src.browser import Browser
from src.browser import start_interaction
from src.filesystem import ReadCode
from src.services import Netlify
from src.documenter.pdf import PDF

import json
import time
import platform
import tiktoken


class Agent:
    def __init__(self, base_model: str, search_engine: str):
        if not base_model:
            raise ValueError("base_model is required")

        self.logger = Logger()

        """
        Accumulate contextual keywords from chained prompts of all preparation agents
        """
        self.collected_context_keywords = []

        """
        Agents
        """
        self.planner = Planner(base_model=base_model)
        self.researcher = Researcher(base_model=base_model)
        self.formatter = Formatter(base_model=base_model)
        self.coder = Coder(base_model=base_model)
        self.action = Action(base_model=base_model)
        self.internal_monologue = InternalMonologue(base_model=base_model)
        self.answer = Answer(base_model=base_model)
        self.runner = Runner(base_model=base_model)
        self.feature = Feature(base_model=base_model)
        self.patcher = Patcher(base_model=base_model)
        self.reporter = Reporter(base_model=base_model)
        self.decision = Decision(base_model=base_model)

        self.project_manager = ProjectManager()
        self.agent_state = AgentState()
        self.engine = search_engine
        self.tokenizer = tiktoken.get_encoding("cl100k_base")

    def search_queries(self, queries: list, project_name: str) -> dict:
        results = {}

        knowledge_base = KnowledgeBase()
        if self.engine == "Google":
            engine = GoogleSearch()
        else:
            engine = BingSearch()
        browser = Browser()

        for query in queries:
            query = query.strip().lower()

            """ Check if the knowledge base already has the query learned """
            # knowledge = knowledge_base.get_knowledge(tag=query)
            # if knowledge:
            #     results[query] = knowledge
            #     continue

            """ Search for the query and get the first link """
            engine.search(query)
            link = engine.get_first_link()
            print("Link :: ", link)
            """ Browse to the link and take a screenshot, then extract the text """
            browser.go_to(link)
            browser.screenshot(project_name)

<<<<<<< HEAD
            """ Formatter Agent is invoked to format and learn from the contents """
            results[query] = self.formatter.execute(browser.extract_text())

            """ Add the newly acquired data to the knowledge base """
=======
            """
            Formatter Agent is invoked to format and learn from the contents
            """
            results[query] = self.formatter.execute(
                browser.extract_text(),
                project_name
            )
            
            """
            Add the newly acquired data to the knowledge base
            """
>>>>>>> b72bd7fb
            # knowledge_base.add_knowledge(tag=query, contents=results[query])

        return results

    def update_contextual_keywords(self, sentence: str):
        """
            Update the context keywords with the latest sentence/prompt
        """
        keywords = SentenceBert(sentence).extract_keywords()
        for keyword in keywords:
            self.collected_context_keywords.append(keyword[0])

        return self.collected_context_keywords

    def make_decision(self, prompt: str, project_name: str) -> str:
<<<<<<< HEAD
        """
        Decision making Agent
        """
        decision = self.decision.execute(prompt)

=======
        decision = self.decision.execute(prompt, project_name)
        
>>>>>>> b72bd7fb
        for item in decision:
            function = item["function"]
            args = item["args"]
            reply = item["reply"]

            self.project_manager.add_message_from_devika(project_name, reply)

            if function == "git_clone":
                url = args["url"]
                # Implement git clone functionality here

            elif function == "generate_pdf_document":
                user_prompt = args["user_prompt"]
                # Call the reporter agent to generate the PDF document
                markdown = self.reporter.execute([user_prompt], "", project_name)
                _out_pdf_file = PDF().markdown_to_pdf(markdown, project_name)

                project_name_space_url = project_name.replace(" ", "%20")
                pdf_download_url = "http://127.0.0.1:1337/api/download-project-pdf?project_name={}".format(
                    project_name_space_url)
                response = f"I have generated the PDF document. You can download it from here: {pdf_download_url}"

                Browser().go_to(pdf_download_url)
                Browser().screenshot(project_name)

                self.project_manager.add_message_from_devika(project_name, response)

            elif function == "browser_interaction":
                user_prompt = args["user_prompt"]
                # Call the interaction agent to interact with the browser
                start_interaction(self.base_model, user_prompt, project_name)

            elif function == "coding_project":
                user_prompt = args["user_prompt"]
                # Call the planner, researcher, coder agents in sequence
                plan = self.planner.execute(user_prompt, project_name)
                planner_response = self.planner.parse_response(plan)
<<<<<<< HEAD

                research = self.researcher.execute(plan, self.collected_context_keywords)
=======
                
                research = self.researcher.execute(plan, self.collected_context_keywords, project_name)
>>>>>>> b72bd7fb
                search_results = self.search_queries(research["queries"], project_name)

                code = self.coder.execute(
                    step_by_step_plan=plan,
                    user_context=research["ask_user"],
                    search_results=search_results,
                    project_name=project_name
                )
                self.coder.save_code_to_project(code, project_name)

    def subsequent_execute(self, prompt: str, project_name: str):
        """
        Subsequent flow of execution
        """

        os_system = platform.platform()

        self.agent_state.set_agent_active(project_name, True)

        conversation = self.project_manager.get_all_messages_formatted(project_name)
        code_markdown = ReadCode(project_name).code_set_to_markdown()

<<<<<<< HEAD
        response, action = self.action.execute(conversation)

        self.project_manager.add_message_from_devika(project_name, response)

=======
        response, action = self.action.execute(conversation, project_name)
        
        ProjectManager().add_message_from_devika(project_name, response)
        
>>>>>>> b72bd7fb
        print("=====" * 10)
        print(action)
        print("=====" * 10)

        if action == "answer":
            response = self.answer.execute(
                conversation=conversation,
                code_markdown=code_markdown,
                project_name=project_name
            )
            self.project_manager.add_message_from_devika(project_name, response)
        elif action == "run":

            project_path = self.project_manager.get_project_path(project_name)

            self.runner.execute(
                conversation=conversation,
                code_markdown=code_markdown,
                os_system=os_system,
                project_path=project_path,
                project_name=project_name
            )
        elif action == "deploy":
            deploy_metadata = Netlify().deploy(project_name)
            deploy_url = deploy_metadata["deploy_url"]

            response = {
                "message": "Done! I deployed your project on Netflify.",
                "deploy_url": deploy_url
            }
            response = json.dumps(response, indent=4)

            self.project_manager.add_message_from_devika(project_name, response)
        elif action == "feature":
            code = self.feature.execute(
                conversation=conversation,
                code_markdown=code_markdown,
                system_os=os_system,
                project_name=project_name
            )
            print(code)
            print("=====" * 10)

            self.feature.save_code_to_project(code, project_name)
        elif action == "bug":
            code = self.patcher.execute(
                conversation=conversation,
                code_markdown=code_markdown,
                commands=None,
                error=prompt,
                system_os=os_system,
                project_name=project_name
            )
            print(code)
            print("=====" * 10)

            self.patcher.save_code_to_project(code, project_name)
        elif action == "report":
            markdown = self.reporter.execute(conversation, code_markdown, project_name)

            _out_pdf_file = PDF().markdown_to_pdf(markdown, project_name)

            project_name_space_url = project_name.replace(" ", "%20")
            pdf_download_url = "http://127.0.0.1:1337/api/download-project-pdf?project_name={}".format(
                project_name_space_url)
            response = f"I have generated the PDF document. You can download it from here: {pdf_download_url}"

            Browser().go_to(pdf_download_url)
            Browser().screenshot(project_name)

            self.project_manager.add_message_from_devika(project_name, response)

        self.agent_state.set_agent_active(project_name, False)
        self.agent_state.set_agent_completed(project_name, True)

    def execute(self, prompt: str, project_name_from_user: str = None):
        """
            Agentic flow of execution
        """

        if project_name_from_user:
<<<<<<< HEAD
            self.project_manager.add_message_from_user(project_name_from_user, prompt)

        plan = self.planner.execute(prompt)
        print("\nplan :: ", plan)
=======
            ProjectManager().add_message_from_user(project_name_from_user, prompt)
        
        plan = self.planner.execute(prompt, project_name_from_user)
        print(plan)
>>>>>>> b72bd7fb
        print("=====" * 10)

        planner_response = self.planner.parse_response(plan)
        project_name = planner_response["project"]
        reply = planner_response["reply"]
        focus = planner_response["focus"]
        plans = planner_response["plans"]
        summary = planner_response["summary"]

        if project_name_from_user:
            project_name = project_name_from_user
        else:
            project_name = planner_response["project"]
            self.project_manager.create_project(project_name)
            self.project_manager.add_message_from_user(project_name, prompt)
    
        self.agent_state.set_agent_active(project_name, True)

        print("\nplans:: ", plans)
        self.project_manager.add_message_from_devika(project_name, reply)
        self.project_manager.add_message_from_devika(project_name, json.dumps(plans, indent=4))
        # self.project_manager.add_message_from_devika(project_name, f"In summary: {summary}")

        self.update_contextual_keywords(focus)
<<<<<<< HEAD
        print("\ncontext_keywords :: ", self.collected_context_keywords)

        internal_monologue = self.internal_monologue.execute(current_prompt=plan)
        print("\ninternal_monologue :: ", internal_monologue)
=======
        print(self.collected_context_keywords)
        
        internal_monologue = self.internal_monologue.execute(current_prompt=plan, project_name=project_name)
        print(internal_monologue)
>>>>>>> b72bd7fb
        print("=====" * 10)

        new_state = self.agent_state.new_state()
        new_state["internal_monologue"] = internal_monologue
        self.agent_state.add_to_current_state(project_name, new_state)

<<<<<<< HEAD
        research = self.researcher.execute(plan, self.collected_context_keywords)
        print("\nresearch :: ", research)
=======
        research = self.researcher.execute(plan, self.collected_context_keywords, project_name)
        print(research)
>>>>>>> b72bd7fb
        print("=====" * 10)

        queries = research["queries"]
        queries_combined = ", ".join(queries)
        ask_user = research["ask_user"]

        if (queries and len(queries) > 0) or ask_user != "":
            self.project_manager.add_message_from_devika(
                project_name,
                f"I am browsing the web to research the following queries: {queries_combined}."
                f"\n If I need anything, I will make sure to ask you."
            )
        if not queries and len(queries) == 0:
            self.project_manager.add_message_from_devika(project_name, "I think I can proceed without searching the web.")

        ask_user_prompt = "Nothing from the user."

        if ask_user != "" and ask_user is not None:
            self.project_manager.add_message_from_devika(project_name, ask_user)
            self.agent_state.set_agent_active(project_name, False)
            got_user_query = False

            while not got_user_query:
                self.logger.info("Waiting for user query...")

                latest_message_from_user = self.project_manager.get_latest_message_from_user(project_name)
                validate_last_message_is_from_user = self.project_manager.validate_last_message_is_from_user(
                    project_name)

                if latest_message_from_user and validate_last_message_is_from_user:
                    ask_user_prompt = latest_message_from_user["message"]
                    got_user_query = True
                    self.project_manager.add_message_from_devika(project_name, "Thanks! 🙌")
                time.sleep(5)

        self.agent_state.set_agent_active(project_name, True)

        if queries and len(queries) > 0:
            search_results = self.search_queries(queries, project_name)
            print("search_results :: ", search_results)
            print(json.dumps(search_results, indent=4))
            print("=====" * 10)
        else:
            search_results = {}

        code = self.coder.execute(
            step_by_step_plan=plan,
            user_context=ask_user_prompt,
            search_results=search_results,
            project_name=project_name
        )
        print(code)
        print("=====" * 10)

        self.coder.save_code_to_project(code, project_name)

        self.agent_state.set_agent_active(project_name, False)
        self.agent_state.set_agent_completed(project_name, True)<|MERGE_RESOLUTION|>--- conflicted
+++ resolved
@@ -91,12 +91,6 @@
             browser.go_to(link)
             browser.screenshot(project_name)
 
-<<<<<<< HEAD
-            """ Formatter Agent is invoked to format and learn from the contents """
-            results[query] = self.formatter.execute(browser.extract_text())
-
-            """ Add the newly acquired data to the knowledge base """
-=======
             """
             Formatter Agent is invoked to format and learn from the contents
             """
@@ -108,7 +102,6 @@
             """
             Add the newly acquired data to the knowledge base
             """
->>>>>>> b72bd7fb
             # knowledge_base.add_knowledge(tag=query, contents=results[query])
 
         return results
@@ -124,16 +117,8 @@
         return self.collected_context_keywords
 
     def make_decision(self, prompt: str, project_name: str) -> str:
-<<<<<<< HEAD
-        """
-        Decision making Agent
-        """
-        decision = self.decision.execute(prompt)
-
-=======
         decision = self.decision.execute(prompt, project_name)
         
->>>>>>> b72bd7fb
         for item in decision:
             function = item["function"]
             args = item["args"]
@@ -171,13 +156,8 @@
                 # Call the planner, researcher, coder agents in sequence
                 plan = self.planner.execute(user_prompt, project_name)
                 planner_response = self.planner.parse_response(plan)
-<<<<<<< HEAD
-
-                research = self.researcher.execute(plan, self.collected_context_keywords)
-=======
                 
                 research = self.researcher.execute(plan, self.collected_context_keywords, project_name)
->>>>>>> b72bd7fb
                 search_results = self.search_queries(research["queries"], project_name)
 
                 code = self.coder.execute(
@@ -200,17 +180,10 @@
         conversation = self.project_manager.get_all_messages_formatted(project_name)
         code_markdown = ReadCode(project_name).code_set_to_markdown()
 
-<<<<<<< HEAD
-        response, action = self.action.execute(conversation)
+        response, action = self.action.execute(conversation, project_name)
 
         self.project_manager.add_message_from_devika(project_name, response)
 
-=======
-        response, action = self.action.execute(conversation, project_name)
-        
-        ProjectManager().add_message_from_devika(project_name, response)
-        
->>>>>>> b72bd7fb
         print("=====" * 10)
         print(action)
         print("=====" * 10)
@@ -292,17 +265,10 @@
         """
 
         if project_name_from_user:
-<<<<<<< HEAD
             self.project_manager.add_message_from_user(project_name_from_user, prompt)
 
-        plan = self.planner.execute(prompt)
+        plan = self.planner.execute(prompt, project_name_from_user)
         print("\nplan :: ", plan)
-=======
-            ProjectManager().add_message_from_user(project_name_from_user, prompt)
-        
-        plan = self.planner.execute(prompt, project_name_from_user)
-        print(plan)
->>>>>>> b72bd7fb
         print("=====" * 10)
 
         planner_response = self.planner.parse_response(plan)
@@ -327,30 +293,18 @@
         # self.project_manager.add_message_from_devika(project_name, f"In summary: {summary}")
 
         self.update_contextual_keywords(focus)
-<<<<<<< HEAD
         print("\ncontext_keywords :: ", self.collected_context_keywords)
 
-        internal_monologue = self.internal_monologue.execute(current_prompt=plan)
+        internal_monologue = self.internal_monologue.execute(current_prompt=plan, project_name=project_name)
         print("\ninternal_monologue :: ", internal_monologue)
-=======
-        print(self.collected_context_keywords)
-        
-        internal_monologue = self.internal_monologue.execute(current_prompt=plan, project_name=project_name)
-        print(internal_monologue)
->>>>>>> b72bd7fb
         print("=====" * 10)
 
         new_state = self.agent_state.new_state()
         new_state["internal_monologue"] = internal_monologue
         self.agent_state.add_to_current_state(project_name, new_state)
 
-<<<<<<< HEAD
-        research = self.researcher.execute(plan, self.collected_context_keywords)
+        research = self.researcher.execute(plan, self.collected_context_keywords, project_name=project_name)
         print("\nresearch :: ", research)
-=======
-        research = self.researcher.execute(plan, self.collected_context_keywords, project_name)
-        print(research)
->>>>>>> b72bd7fb
         print("=====" * 10)
 
         queries = research["queries"]
