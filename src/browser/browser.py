--- conflicted
+++ resolved
@@ -19,16 +19,12 @@
         return self.browser.new_page()
 
     def go_to(self, url):
-<<<<<<< HEAD
-        self.page.goto(url, wait_until="load")
-=======
         try:
-            self.page.goto(url, timeout=30000)
+            self.page.goto(url, wait_until="load", timeout=30000)
         except TimeoutError as e:
             print(f"TimeoutError: {e} when trying to navigate to {url}")
             return False
         return True
->>>>>>> cb0ad081
 
     def screenshot(self, project_name):
         screenshots_save_path = Config().get_screenshots_dir()
