--- conflicted
+++ resolved
@@ -17,21 +17,17 @@
 export const messages = writable([]);
 
 export const selectedProject = writable(getInitialSelectedProject());
+export const selectedModel = writable(getInitialSelectedModel());
+
 export const projectList = writable([]);
-<<<<<<< HEAD
 export const modelList = writable({});
 export const searchEngineList = writable([]);
-export const agentState = writable(null);
-export const internet = writable(true);
-export const tokenUsage = writable(0);
-=======
-
-export const selectedModel = writable(getInitialSelectedModel());
-export const modelList = writable([]);
 
 export const agentState = writable(null);
 
 export const internet = writable(true);
+export const tokenUsage = writable(0);
+
 
 selectedProject.subscribe((value) => {
   if (typeof window !== 'undefined' && window.localStorage) {
@@ -43,5 +39,4 @@
   if (typeof window !== 'undefined' && window.localStorage) {
     localStorage.setItem('selectedModel', value);
   }
-});
->>>>>>> b72bd7fb
+});