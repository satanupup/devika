<p align="center">
  <img src=".assets/devika-avatar.png" alt="Devika Logo" width="250">
</p>

<h1 align="center">🚀 Devika - Agentic AI Software Engineer 👩‍💻</h1>

![devika screenshot](.assets/devika-screenshot.png)

> [!IMPORTANT]  
> This project is currently in a very early development/experimental stage. There are a lot of unimplemented/broken features at the moment. Contributions are welcome to help out with the progress!

## Table of Contents

- [About](#about)
- [Key Features](#key-features)
- [System Architecture](#system-architecture)
- [Quick Start](#quick-start)
- [Installation](#installation)
- [Getting Started](#getting-started)
- [Configuration](#configuration)
- [Under The Hood](#under-the-hood)
  - [AI Planning and Reasoning](#ai-planning-and-reasoning)
  - [Keyword Extraction](#keyword-extraction)
  - [Browser Interaction](#browser-interaction)
  - [Code Writing](#code-writing)
- [Community Discord Server](#community-discord-server)
- [Contributing](#contributing)
- [License](#license)

## About

Devika is an advanced AI software engineer that can understand high-level human instructions, break them down into steps, research relevant information, and write code to achieve the given objective. Devika utilizes large language models, planning and reasoning algorithms, and web browsing abilities to intelligently develop software.

Devika aims to revolutionize the way we build software by providing an AI pair programmer who can take on complex coding tasks with minimal human guidance. Whether you need to create a new feature, fix a bug, or develop an entire project from scratch, Devika is here to assist you.

> [!NOTE]
> Devika is modeled after [Devin](https://www.cognition-labs.com/introducing-devin) by Cognition AI. This project aims to be an open-source alternative to Devin with an "overly ambitious" goal to meet the same score as Devin in the [SWE-bench](https://www.swebench.com/) Benchmarks... and eventually beat it?

## Demos

https://github.com/stitionai/devika/assets/26198477/cfed6945-d53b-4189-9fbe-669690204206

## Key Features

- 🤖 Supports **Claude 3**, **GPT-4**, **GPT-3.5**, and **Local LLMs** via [Ollama](https://ollama.com). For optimal performance: Use the **Claude 3** family of models.
- 🧠 Advanced AI planning and reasoning capabilities
- 🔍 Contextual keyword extraction for focused research
- 🌐 Seamless web browsing and information gathering
- 💻 Code writing in multiple programming languages
- 📊 Dynamic agent state tracking and visualization
- 💬 Natural language interaction via chat interface
- 📂 Project-based organization and management
- 🔌 Extensible architecture for adding new features and integrations

## System Architecture

Devika's system architecture consists of the following key components:

1. **User Interface**: A web-based chat interface for interacting with Devika, viewing project files, and monitoring the agent's state.
2. **Agent Core**: The central component that orchestrates the AI planning, reasoning, and execution process. It communicates with various sub-agents and modules to accomplish tasks.
3. **Large Language Models**: Devika leverages state-of-the-art language models like **Claude**, **GPT-4**, and **Local LLMs via Ollama** for natural language understanding, generation, and reasoning.
4. **Planning and Reasoning Engine**: Responsible for breaking down high-level objectives into actionable steps and making decisions based on the current context.
5. **Research Module**: Utilizes keyword extraction and web browsing capabilities to gather relevant information for the task at hand.
6. **Code Writing Module**: Generates code based on the plan, research findings, and user requirements. Supports multiple programming languages.
7. **Browser Interaction Module**: Enables Devika to navigate websites, extract information, and interact with web elements as needed.
8. **Knowledge Base**: Stores and retrieves project-specific information, code snippets, and learned knowledge for efficient access.
9. **Database**: Persists project data, agent states, and configuration settings.

Read [**ARCHITECTURE.md**](https://github.com/stitionai/devika/blob/main/ARCHITECTURE.md) for the detailed documentation.

## Quick Start

The easiest way to run the project locally:

1. Install `uv` - Python Package manager (https://github.com/astral-sh/uv)
2. Install `bun` - JavaScript runtime (https://bun.sh/)
3. Install and setup `Ollama` (https://ollama.com/)

Set the API Keys in the `config.toml` file. (This will soon be moving to the UI where you can set these keys from the UI itself without touching the command-line, want to implement it? See this issue: https://github.com/stitionai/devika/issues/3)

Then execute the following set of command:

```
ollama serve
git clone https://github.com/stitionai/devika.git
cd devika/
uv venv
uv pip install -r requirements.txt
cd ui/
bun install
bun run dev
python3 devika.py
```

Docker images will be released soon. :raised_hands:

## Installation
Devika requires the following things as dependencies:
- Ollama (follow the instructions here to install it: [https://ollama.com/](https://ollama.com/))
- Bun (follow the instructions here to install it: [https://bun.sh/](https://bun.sh/))

To install Devika, follow these steps:

1. Clone the Devika repository:
   ```bash
   git clone https://github.com/stitionai/devika.git
   ```
2. Navigate to the project directory:
   ```bash
   cd devika
   ```
3. Install the required dependencies:
   ```bash
   pip install -r requirements.txt
   playwright install --with-deps # installs browsers in playwright (and their deps) if required
   ```
4. Set up the necessary API keys and configuration (see [Configuration](#configuration) section).
5. Start the Devika server:
   ```bash
   python devika.py
   ```
6. Compile and run the UI server:
   ```bash
   cd ui/
   bun install
   bun run dev
   ```
7. Access the Devika web interface by opening a browser and navigating to `http://127.0.0.1:3000`.

## Getting Started

To start using Devika, follow these steps:

1. Open the Devika web interface in your browser.
2. Create a new project by clicking on the "New Project" button and providing a name for your project.
3. Select the desired programming language and model configuration for your project.
4. In the chat interface, provide a high-level objective or task description for Devika to work on.
5. Devika will process your request, break it down into steps, and start working on the task.
6. Monitor Devika's progress, view generated code, and provide additional guidance or feedback as needed.
7. Once Devika completes the task, review the generated code and project files.
8. Iterate and refine the project as desired by providing further instructions or modifications.

## Configuration

Devika requires certain configuration settings and API keys to function properly. Update the `config.toml` file with the following information:

- `OPENAI_API_KEY`: Your OpenAI API key for accessing GPT models.
- `CLAUDE_API_KEY`: Your Anthropic API key for accessing Claude models.
- `BING_API_KEY`: Your Bing Search API key for web searching capabilities.
- `DATABASE_URL`: The URL for your database connection.
- `LOG_DIRECTORY`: The directory where Devika's logs will be stored.
- `PROJECT_DIRECTORY`: The directory where Devika's projects will be stored.

Make sure to keep your API keys secure and do not share them publicly.

## Under The Hood

Let's dive deeper into some of the key components and techniques used in Devika:

### AI Planning and Reasoning

Devika employs advanced AI planning and reasoning algorithms to break down high-level objectives into actionable steps. The planning process involves the following stages:

1. **Objective Understanding**: Devika analyzes the given objective or task description to understand the user's intent and requirements.
2. **Context Gathering**: Relevant context is collected from the conversation history, project files, and knowledge base to inform the planning process.
3. **Step Generation**: Based on the objective and context, Devika generates a sequence of high-level steps to accomplish the task.
4. **Refinement and Validation**: The generated steps are refined and validated to ensure their feasibility and alignment with the objective.
5. **Execution**: Devika executes each step in the plan, utilizing various sub-agents and modules as needed.

The reasoning engine constantly evaluates the progress and makes adjustments to the plan based on new information or feedback received during execution.

### Keyword Extraction

To enable focused research and information gathering, Devika employs keyword extraction techniques. The process involves the following steps:

1. **Preprocessing**: The input text (objective, conversation history, or project files) is preprocessed by removing stop words, tokenizing, and normalizing the text.
2. **Keyword Identification**: Devika uses the BERT (Bidirectional Encoder Representations from Transformers) model to identify important keywords and phrases from the preprocessed text. BERT's pre-training on a large corpus allows it to capture semantic relationships and understand the significance of words in the given context.
3. **Keyword Ranking**: The identified keywords are ranked based on their relevance and importance to the task at hand. Techniques like TF-IDF (Term Frequency-Inverse Document Frequency) and TextRank are used to assign scores to each keyword.
4. **Keyword Selection**: The top-ranked keywords are selected as the most relevant and informative for the current context. These keywords are used to guide the research and information gathering process.

By extracting contextually relevant keywords, Devika can focus its research efforts and retrieve pertinent information to assist in the task completion.

### Browser Interaction

Devika incorporates browser interaction capabilities to navigate websites, extract information, and interact with web elements. The browser interaction module leverages the Playwright library to automate web interactions. The process involves the following steps:

1. **Navigation**: Devika uses Playwright to navigate to specific URLs or perform searches based on the keywords or requirements provided.
2. **Element Interaction**: Playwright allows Devika to interact with web elements such as clicking buttons, filling forms, and extracting text from specific elements.
3. **Page Parsing**: Devika parses the HTML structure of the web pages visited to extract relevant information. It uses techniques like CSS selectors and XPath to locate and extract specific data points.
4. **JavaScript Execution**: Playwright enables Devika to execute JavaScript code within the browser context, allowing for dynamic interactions and data retrieval.
5. **Screenshot Capture**: Devika can capture screenshots of the web pages visited, which can be useful for visual reference or debugging purposes.

The browser interaction module empowers Devika to gather information from the web, interact with online resources, and incorporate real-time data into its decision-making and code generation processes.

### Code Writing

Devika's code writing module generates code based on the plan, research findings, and user requirements. The process involves the following steps:

1. **Language Selection**: Devika identifies the programming language specified by the user or infers it based on the project context.
2. **Code Structure Generation**: Based on the plan and language-specific patterns, Devika generates the high-level structure of the code, including classes, functions, and modules.
3. **Code Population**: Devika fills in the code structure with specific logic, algorithms, and data manipulation statements. It leverages the research findings, code snippets from the knowledge base, and its own understanding of programming concepts to generate meaningful code.
4. **Code Formatting**: The generated code is formatted according to the language-specific conventions and best practices to ensure readability and maintainability.
5. **Code Review and Refinement**: Devika reviews the generated code for syntax errors, logical inconsistencies, and potential improvements. It iteratively refines the code based on its own analysis and any feedback provided by the user.

Devika's code writing capabilities enable it to generate functional and efficient code in various programming languages, taking into account the specific requirements and context of each project.

# Community Discord Server

We have a Discord server for the Devika community, where you can connect with other users, share your experiences, ask questions, and collaborate on the project. To join the server, please follow these guidelines:
<<<<<<< HEAD

- Be respectful: Treat all members of the community with kindness and respect. Harassment, hate speech, and other forms of inappropriate behavior will not be tolerated.
- Contribute positively: Share your ideas, insights, and feedback to help improve Devika. Offer assistance to other community members when possible.
- Maintain privacy: Respect the privacy of others and do not share personal information without their consent.

To join the Devika community Discord server, [click here](https://discord.com/invite/8eYNbPuB).

## Contributing
=======
>>>>>>> 9f123c37

- Be respectful: Treat all members of the community with kindness and respect. Harassment, hate speech, and other forms of inappropriate behavior will not be tolerated.
- Contribute positively: Share your ideas, insights, and feedback to help improve Devika. Offer assistance to other community members when possible.
- Maintain privacy: Respect the privacy of others and do not share personal information without their consent.

To join the Devika community Discord server, [click here](https://discord.com/invite/8eYNbPuB).

## Contributing

We welcome contributions to enhance Devika's capabilities and improve its performance. To contribute, please see the `CONTRIBUTING.md` file for steps.

## License

Devika is released under the [MIT License](https://opensource.org/licenses/MIT). See the `LICENSE` file for more information.

---

We hope you find Devika to be a valuable tool in your software development journey. If you have any questions, feedback, or suggestions, please don't hesitate to reach out. Happy coding with Devika!<|MERGE_RESOLUTION|>--- conflicted
+++ resolved
@@ -207,7 +207,6 @@
 # Community Discord Server
 
 We have a Discord server for the Devika community, where you can connect with other users, share your experiences, ask questions, and collaborate on the project. To join the server, please follow these guidelines:
-<<<<<<< HEAD
 
 - Be respectful: Treat all members of the community with kindness and respect. Harassment, hate speech, and other forms of inappropriate behavior will not be tolerated.
 - Contribute positively: Share your ideas, insights, and feedback to help improve Devika. Offer assistance to other community members when possible.
@@ -216,16 +215,6 @@
 To join the Devika community Discord server, [click here](https://discord.com/invite/8eYNbPuB).
 
 ## Contributing
-=======
->>>>>>> 9f123c37
-
-- Be respectful: Treat all members of the community with kindness and respect. Harassment, hate speech, and other forms of inappropriate behavior will not be tolerated.
-- Contribute positively: Share your ideas, insights, and feedback to help improve Devika. Offer assistance to other community members when possible.
-- Maintain privacy: Respect the privacy of others and do not share personal information without their consent.
-
-To join the Devika community Discord server, [click here](https://discord.com/invite/8eYNbPuB).
-
-## Contributing
 
 We welcome contributions to enhance Devika's capabilities and improve its performance. To contribute, please see the `CONTRIBUTING.md` file for steps.
 
