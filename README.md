<p align="center">
  <img src=".assets/devika-avatar.png" alt="Devika Logo" width="250">
</p>

<h1 align="center">🚀 Devika - Agentic AI Software Engineer 👩‍💻</h1>

![devika screenshot](.assets/devika-screenshot.png)

> [!IMPORTANT]  
> This project is currently in a very early development/experimental stage. There are a lot of unimplemented/broken features at the moment. Contributions are welcome to help out with the progress!

## Table of Contents

- [About](#about)
- [Key Features](#key-features)
- [System Architecture](#system-architecture)
- [Quick Start](#quick-start)
- [Installation](#installation)
- [Getting Started](#getting-started)
- [Configuration](#configuration)
- [Under The Hood](#under-the-hood)
  - [AI Planning and Reasoning](#ai-planning-and-reasoning)
  - [Keyword Extraction](#keyword-extraction)
  - [Browser Interaction](#browser-interaction)
  - [Code Writing](#code-writing)
- [Community Discord Server](#community-discord-server)
- [Contributing](#contributing)
- [License](#license)

## About

Devika is an advanced AI software engineer that can understand high-level human instructions, break them down into steps, research relevant information, and write code to achieve the given objective. Devika utilizes large language models, planning and reasoning algorithms, and web browsing abilities to intelligently develop software.

Devika aims to revolutionize the way we build software by providing an AI pair programmer who can take on complex coding tasks with minimal human guidance. Whether you need to create a new feature, fix a bug, or develop an entire project from scratch, Devika is here to assist you.

> [!NOTE]
> Devika is modeled after [Devin](https://www.cognition-labs.com/introducing-devin) by Cognition AI. This project aims to be an open-source alternative to Devin with an "overly ambitious" goal to meet the same score as Devin in the [SWE-bench](https://www.swebench.com/) Benchmarks... and eventually beat it?

## Demos

https://github.com/stitionai/devika/assets/26198477/cfed6945-d53b-4189-9fbe-669690204206

## Key Features

- 🤖 Supports **Claude 3**, **GPT-4**, **GPT-3.5**, and **Local LLMs** via [Ollama](https://ollama.com). For optimal performance: Use the **Claude 3** family of models.
- 🧠 Advanced AI planning and reasoning capabilities
- 🔍 Contextual keyword extraction for focused research
- 🌐 Seamless web browsing and information gathering
- 💻 Code writing in multiple programming languages
- 📊 Dynamic agent state tracking and visualization
- 💬 Natural language interaction via chat interface
- 📂 Project-based organization and management
- 🔌 Extensible architecture for adding new features and integrations

## System Architecture

Devika's system architecture consists of the following key components:

1. **User Interface**: A web-based chat interface for interacting with Devika, viewing project files, and monitoring the agent's state.
2. **Agent Core**: The central component that orchestrates the AI planning, reasoning, and execution process. It communicates with various sub-agents and modules to accomplish tasks.
3. **Large Language Models**: Devika leverages state-of-the-art language models like **Claude**, **GPT-4**, and **Local LLMs via Ollama** for natural language understanding, generation, and reasoning.
4. **Planning and Reasoning Engine**: Responsible for breaking down high-level objectives into actionable steps and making decisions based on the current context.
5. **Research Module**: Utilizes keyword extraction and web browsing capabilities to gather relevant information for the task at hand.
6. **Code Writing Module**: Generates code based on the plan, research findings, and user requirements. Supports multiple programming languages.
7. **Browser Interaction Module**: Enables Devika to navigate websites, extract information, and interact with web elements as needed.
8. **Knowledge Base**: Stores and retrieves project-specific information, code snippets, and learned knowledge for efficient access.
9. **Database**: Persists project data, agent states, and configuration settings.

Read [**ARCHITECTURE.md**](https://github.com/stitionai/devika/blob/main/ARCHITECTURE.md) for the detailed documentation.

## Quick Start

The easiest way to run the project locally:

1. Install `uv` - Python Package manager (https://github.com/astral-sh/uv)
2. Install `bun` - JavaScript runtime (https://bun.sh/docs/installation)
3. Install and setup `Ollama` (https://ollama.com/) 

<<<<<<< HEAD
For ollama you need to install the [models](https://ollama.com/models)
For API models, configure the API keys in the `config.toml` file. For this, we provide `sample.config.toml` <br><br>
create and set the API Keys in the `config.toml` file. (This will soon be moving to the UI where you can set these keys from the UI itself without touching the command-line, want to implement it? See this issue: https://github.com/stitionai/devika/issues/3)
=======
Set the API Keys in the `config.toml` file (Rename `sample.config.toml` to `config.toml`). (This will soon be moving to the UI where you can set these keys from the UI itself without touching the command-line, want to implement it? See this issue: https://github.com/stitionai/devika/issues/3)
>>>>>>> b72bd7fb

Then execute the following set of command:

```
ollama serve
git clone https://github.com/stitionai/devika.git
cd devika/
uv venv
source .venv/bin/activate
uv pip install -r requirements.txt
cd ui/
bun install
bun run dev
cd ..
python3 devika.py
```

Docker images will be released soon. :raised_hands:

## Installation
Devika requires the following things as dependencies:
- Ollama (follow the instructions here to install it: [https://ollama.com/](https://ollama.com/))
- Bun (follow the instructions here to install it: [https://bun.sh/](https://bun.sh/))

To install Devika, follow these steps:

1. Clone the Devika repository:
   ```bash
   git clone https://github.com/stitionai/devika.git
   ```
2. Navigate to the project directory:
   ```bash
   cd devika
   ```
3. Create a virtual environment and install the required dependencies:
   ```bash
   uv venv
   uv pip install -r requirements.txt
   ```
4. Install the required dependencies:
   ```bash
   pip install -r requirements.txt
   playwright install --with-deps # installs browsers in playwright (and their deps) if required
   ```
5. Set up the necessary API keys and configuration (see [Configuration](#configuration) section).
6. Start the Devika server:
   ```bash
   python devika.py
   ```
7. Compile and run the UI server:
   ```bash
   cd ui/
   bun install
   bun run dev
   ```
8. Access the Devika web interface by opening a browser and navigating to `http://127.0.0.1:3000`.

## Getting Started

To start using Devika, follow these steps:

1. Open the Devika web interface in your browser.
2. Create a new project by clicking on the "New Project" button and providing a name for your project.
3. Select the desired programming language and model configuration for your project.
4. In the chat interface, provide a high-level objective or task description for Devika to work on.
5. Devika will process your request, break it down into steps, and start working on the task.
6. Monitor Devika's progress, view generated code, and provide additional guidance or feedback as needed.
7. Once Devika completes the task, review the generated code and project files.
8. Iterate and refine the project as desired by providing further instructions or modifications.

## Configuration

<<<<<<< HEAD
Devika requires certain configuration settings and API keys to function properly. use the `sample.config.toml` file with the following information:

- create a `config.toml` file in the root directory of the project.
- `OPENAI_API_KEY`: Your OpenAI API key for accessing GPT models.
- `CLAUDE_API_KEY`: Your Anthropic API key for accessing Claude models.
- `GEMINI_API_KEY`: Your Gemini API key for accessing Gemini models.
- `MISTRAL_API_KEY`: Your Mistral API key for accessing Mistral models.
- `BING_API_KEY`: Your Bing Search API key for web searching capabilities.
- `DATABASE_URL`: The URL for your database connection.
- `LOG_DIRECTORY`: The directory where Devika's logs will be stored.
- `PROJECT_DIRECTORY`: The directory where Devika's projects will be stored.
=======
Devika requires certain configuration settings and API keys to function properly. Rename the `sample.config.toml` to `config.toml` and update the file with the following information:

- `SQLITE_DB`: The path to the SQLite database file for storing Devika's data.
- `SCREENSHOTS_DIR`: The directory where screenshots captured by Devika will be stored.
- `PDFS_DIR`: The directory where PDF files processed by Devika will be stored.
- `PROJECTS_DIR`: The directory where Devika's projects will be stored.
- `LOGS_DIR`: The directory where Devika's logs will be stored.
- `REPOS_DIR`: The directory where Git repositories cloned by Devika will be stored.
- `BING`: Your Bing Search API key for web searching capabilities.
- `CLAUDE`: Your Anthropic API key for accessing Claude models.
- `NETLIFY`: Your Netlify API key for deploying and managing web projects.
- `OPENAI`: Your OpenAI API key for accessing GPT models.
>>>>>>> b72bd7fb

Make sure to keep your API keys secure and do not share them publicly.

## Under The Hood

Let's dive deeper into some of the key components and techniques used in Devika:

### AI Planning and Reasoning

Devika employs advanced AI planning and reasoning algorithms to break down high-level objectives into actionable steps. The planning process involves the following stages:

1. **Objective Understanding**: Devika analyzes the given objective or task description to understand the user's intent and requirements.
2. **Context Gathering**: Relevant context is collected from the conversation history, project files, and knowledge base to inform the planning process.
3. **Step Generation**: Based on the objective and context, Devika generates a sequence of high-level steps to accomplish the task.
4. **Refinement and Validation**: The generated steps are refined and validated to ensure their feasibility and alignment with the objective.
5. **Execution**: Devika executes each step in the plan, utilizing various sub-agents and modules as needed.

The reasoning engine constantly evaluates the progress and makes adjustments to the plan based on new information or feedback received during execution.

### Keyword Extraction

To enable focused research and information gathering, Devika employs keyword extraction techniques. The process involves the following steps:

1. **Preprocessing**: The input text (objective, conversation history, or project files) is preprocessed by removing stop words, tokenizing, and normalizing the text.
2. **Keyword Identification**: Devika uses the BERT (Bidirectional Encoder Representations from Transformers) model to identify important keywords and phrases from the preprocessed text. BERT's pre-training on a large corpus allows it to capture semantic relationships and understand the significance of words in the given context.
3. **Keyword Ranking**: The identified keywords are ranked based on their relevance and importance to the task at hand. Techniques like TF-IDF (Term Frequency-Inverse Document Frequency) and TextRank are used to assign scores to each keyword.
4. **Keyword Selection**: The top-ranked keywords are selected as the most relevant and informative for the current context. These keywords are used to guide the research and information gathering process.

By extracting contextually relevant keywords, Devika can focus its research efforts and retrieve pertinent information to assist in the task completion.

### Browser Interaction

Devika incorporates browser interaction capabilities to navigate websites, extract information, and interact with web elements. The browser interaction module leverages the Playwright library to automate web interactions. The process involves the following steps:

1. **Navigation**: Devika uses Playwright to navigate to specific URLs or perform searches based on the keywords or requirements provided.
2. **Element Interaction**: Playwright allows Devika to interact with web elements such as clicking buttons, filling forms, and extracting text from specific elements.
3. **Page Parsing**: Devika parses the HTML structure of the web pages visited to extract relevant information. It uses techniques like CSS selectors and XPath to locate and extract specific data points.
4. **JavaScript Execution**: Playwright enables Devika to execute JavaScript code within the browser context, allowing for dynamic interactions and data retrieval.
5. **Screenshot Capture**: Devika can capture screenshots of the web pages visited, which can be useful for visual reference or debugging purposes.

The browser interaction module empowers Devika to gather information from the web, interact with online resources, and incorporate real-time data into its decision-making and code generation processes.

### Code Writing

Devika's code writing module generates code based on the plan, research findings, and user requirements. The process involves the following steps:

1. **Language Selection**: Devika identifies the programming language specified by the user or infers it based on the project context.
2. **Code Structure Generation**: Based on the plan and language-specific patterns, Devika generates the high-level structure of the code, including classes, functions, and modules.
3. **Code Population**: Devika fills in the code structure with specific logic, algorithms, and data manipulation statements. It leverages the research findings, code snippets from the knowledge base, and its own understanding of programming concepts to generate meaningful code.
4. **Code Formatting**: The generated code is formatted according to the language-specific conventions and best practices to ensure readability and maintainability.
5. **Code Review and Refinement**: Devika reviews the generated code for syntax errors, logical inconsistencies, and potential improvements. It iteratively refines the code based on its own analysis and any feedback provided by the user.

Devika's code writing capabilities enable it to generate functional and efficient code in various programming languages, taking into account the specific requirements and context of each project.

# Community Discord Server

We have a Discord server for the Devika community, where you can connect with other users, share your experiences, ask questions, and collaborate on the project. To join the server, please follow these guidelines:

- Be respectful: Treat all members of the community with kindness and respect. Harassment, hate speech, and other forms of inappropriate behavior will not be tolerated.
- Contribute positively: Share your ideas, insights, and feedback to help improve Devika. Offer assistance to other community members when possible.
- Maintain privacy: Respect the privacy of others and do not share personal information without their consent.

To join the Devika community Discord server, [click here](https://discord.com/invite/8eYNbPuB).

## Contributing

We welcome contributions to enhance Devika's capabilities and improve its performance. To contribute, please see the [`CONTRIBUTING.md`](CONTRIBUTING.md) file for steps.

## License

Devika is released under the [MIT License](https://opensource.org/licenses/MIT). See the `LICENSE` file for more information.

## Star History

<div align="center">
<a href="https://star-history.com/#stitionai/devika&Date">
 <picture>
   <source media="(prefers-color-scheme: dark)" srcset="https://api.star-history.com/svg?repos=stitionai/devika&type=Date&theme=dark" />
   <source media="(prefers-color-scheme: light)" srcset="https://api.star-history.com/svg?repos=stitionai/devika&type=Date" />
   <img alt="Star History Chart" src="https://api.star-history.com/svg?repos=stitionai/devika&type=Date" />
 </picture>
</a>
</div>

---

We hope you find Devika to be a valuable tool in your software development journey. If you have any questions, feedback, or suggestions, please don't hesitate to reach out. Happy coding with Devika!<|MERGE_RESOLUTION|>--- conflicted
+++ resolved
@@ -76,13 +76,9 @@
 2. Install `bun` - JavaScript runtime (https://bun.sh/docs/installation)
 3. Install and setup `Ollama` (https://ollama.com/) 
 
-<<<<<<< HEAD
 For ollama you need to install the [models](https://ollama.com/models)
 For API models, configure the API keys in the `config.toml` file. For this, we provide `sample.config.toml` <br><br>
 create and set the API Keys in the `config.toml` file. (This will soon be moving to the UI where you can set these keys from the UI itself without touching the command-line, want to implement it? See this issue: https://github.com/stitionai/devika/issues/3)
-=======
-Set the API Keys in the `config.toml` file (Rename `sample.config.toml` to `config.toml`). (This will soon be moving to the UI where you can set these keys from the UI itself without touching the command-line, want to implement it? See this issue: https://github.com/stitionai/devika/issues/3)
->>>>>>> b72bd7fb
 
 Then execute the following set of command:
 
@@ -155,7 +151,6 @@
 
 ## Configuration
 
-<<<<<<< HEAD
 Devika requires certain configuration settings and API keys to function properly. use the `sample.config.toml` file with the following information:
 
 - create a `config.toml` file in the root directory of the project.
@@ -167,20 +162,6 @@
 - `DATABASE_URL`: The URL for your database connection.
 - `LOG_DIRECTORY`: The directory where Devika's logs will be stored.
 - `PROJECT_DIRECTORY`: The directory where Devika's projects will be stored.
-=======
-Devika requires certain configuration settings and API keys to function properly. Rename the `sample.config.toml` to `config.toml` and update the file with the following information:
-
-- `SQLITE_DB`: The path to the SQLite database file for storing Devika's data.
-- `SCREENSHOTS_DIR`: The directory where screenshots captured by Devika will be stored.
-- `PDFS_DIR`: The directory where PDF files processed by Devika will be stored.
-- `PROJECTS_DIR`: The directory where Devika's projects will be stored.
-- `LOGS_DIR`: The directory where Devika's logs will be stored.
-- `REPOS_DIR`: The directory where Git repositories cloned by Devika will be stored.
-- `BING`: Your Bing Search API key for web searching capabilities.
-- `CLAUDE`: Your Anthropic API key for accessing Claude models.
-- `NETLIFY`: Your Netlify API key for deploying and managing web projects.
-- `OPENAI`: Your OpenAI API key for accessing GPT models.
->>>>>>> b72bd7fb
 
 Make sure to keep your API keys secure and do not share them publicly.
 
